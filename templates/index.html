--- conflicted
+++ resolved
@@ -1119,11 +1119,6 @@
     <main class="main-area">
       <div class="main-header">
         <span><i class="fa-solid fa-brain"></i> Histronaut History Tutor</span>
-<<<<<<< HEAD
-        <div style="display:flex;align-items:center;gap:10px;">
-          <button class="about-btn" id="aboutBtn" title="About"><i class="fa-solid fa-circle-info"></i></button>
-          <div class="theme-toggle" style="margin-right:0;">
-=======
         <div style="display: flex; align-items: center; gap: 10px">
           <button class="about-btn" id="aboutBtn" title="About">
             <i class="fa-solid fa-circle-info"></i>
@@ -1131,7 +1126,6 @@
           <button class="about-btn" id="speakerButton" title="Speak Last Response"><i
               class="fa-solid fa-volume-high"></i></button>
           <div class="theme-toggle" style="margin-right: 0">
->>>>>>> 4a4921f7
             <span title="Toggle dark/light mode"><i class="fa-solid fa-moon"></i></span>
             <label class="toggle-switch">
               <input type="checkbox" id="themeToggle" checked>
